--- conflicted
+++ resolved
@@ -2,15 +2,10 @@
 from ._src.embedders import CLIPImageEmbedder, CLIPTextEmbedder, OpenAIEmbedder
 from ._src.embedding_stores import LMDBEmbeddingStore
 from ._src.indices import KNNIndex, LinearSearchIndex
-<<<<<<< HEAD
-from ._src.stores import LMDBStore
-from ._src.types import Embedder, EmbeddingStore, Index
-=======
 from ._src.item_stores import JsonStore
 from ._src.lms import OpenAILanguageModel
 from ._src.solutions import OpenAIE2ESolution, QASolution
 from ._src.types import Embedder, EmbeddingStore, Index, ItemStore, LanguageModel
->>>>>>> b1b70d39
 
 __all__ = (
     # Protocols
@@ -26,10 +21,6 @@
     # Indices
     "KNNIndex",
     "LinearSearchIndex",
-<<<<<<< HEAD
-    "OpenAIEmbedder",
-    "EmbeddingStore",
-=======
     # Stores
     "LMDBEmbeddingStore",
     # Language models
@@ -41,5 +32,4 @@
     "QASolution",
     # Common
     "get_openai_key",
->>>>>>> b1b70d39
 )